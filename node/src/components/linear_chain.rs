use std::{
    collections::{BTreeMap, HashMap},
    convert::Infallible,
    fmt::{self, Display, Formatter},
    marker::PhantomData,
};

use datasize::DataSize;
use derive_more::From;
use itertools::Itertools;
use tracing::{debug, error, info, warn};

use casper_types::{ExecutionResult, ProtocolVersion, PublicKey, SemVer, Signature};

use super::{consensus::EraId, Component};
use crate::{
    effect::{
        announcements::LinearChainAnnouncement,
        requests::{
            ConsensusRequest, ContractRuntimeRequest, LinearChainRequest, NetworkRequest,
            StorageRequest,
        },
        EffectBuilder, EffectExt, EffectOptionExt, EffectResultExt, Effects, Responder,
    },
    protocol::Message,
    types::{Block, BlockByHeight, BlockHash, BlockSignatures, DeployHash, FinalitySignature},
    NodeRng,
};

use futures::FutureExt;

/// The maximum number of finality signatures from a single validator we keep in memory while
/// waiting for their block.
const MAX_PENDING_FINALITY_SIGNATURES_PER_VALIDATOR: usize = 1000;

impl<I> From<Box<FinalitySignature>> for Event<I> {
    fn from(fs: Box<FinalitySignature>) -> Self {
        Event::FinalitySignatureReceived(fs)
    }
}

#[derive(Debug, From)]
pub enum Event<I> {
    /// A linear chain request issued by another node in the network.
    #[from]
    Request(LinearChainRequest<I>),
    /// New linear chain block has been produced.
    LinearChainBlock {
        /// The block.
        block: Box<Block>,
        /// The deploys' execution results.
        execution_results: HashMap<DeployHash, ExecutionResult>,
    },
    /// A continuation for `GetBlock` scenario.
    GetBlockResult(BlockHash, Option<Box<Block>>, I),
    /// A continuation for `BlockAtHeight` scenario.
    GetBlockByHeightResult(u64, Option<Box<Block>>, I),
    /// A continuation for `BlockAtHeightLocal` scenario.
    GetBlockByHeightResultLocal(u64, Option<Box<Block>>, Responder<Option<Block>>),
    /// Finality signature received.
    /// Not necessarily _new_ finality signature.
    FinalitySignatureReceived(Box<FinalitySignature>),
    /// The result of putting a block to storage.
    PutBlockResult {
        /// The block.
        block: Box<Block>,
        /// The deploys' execution results.
        execution_results: HashMap<DeployHash, ExecutionResult>,
    },
    /// The result of requesting finality signatures from storage to add pending signatures.
    GetStoredFinalitySignaturesResult(Box<FinalitySignature>, Option<Box<BlockSignatures>>),
    /// Check if validator is bonded in the future era.
    /// Validator's public key and the block's era are part of the finality signature.
    IsBondedFutureEra(Option<Box<BlockSignatures>>, Box<FinalitySignature>),
    /// Result of testing if creator of the finality signature is bonded validator.
    IsBonded(Option<Box<BlockSignatures>>, Box<FinalitySignature>, bool),
}

impl<I: Display> Display for Event<I> {
    fn fmt(&self, f: &mut Formatter<'_>) -> fmt::Result {
        match self {
            Event::Request(req) => write!(f, "linear chain request: {}", req),
            Event::LinearChainBlock { block, .. } => {
                write!(f, "linear chain new block: {}", block.hash())
            }
            Event::GetBlockResult(block_hash, maybe_block, peer) => write!(
                f,
                "linear chain get-block for {} from {} found: {}",
                block_hash,
                peer,
                maybe_block.is_some()
            ),
            Event::FinalitySignatureReceived(fs) => write!(
                f,
                "linear-chain new finality signature for block: {}, from: {}",
                fs.block_hash, fs.public_key,
            ),
            Event::PutBlockResult { .. } => write!(f, "linear-chain put-block result"),
            Event::GetBlockByHeightResult(height, result, peer) => write!(
                f,
                "linear chain get-block-height for height {} from {} found: {}",
                height,
                peer,
                result.is_some()
            ),
            Event::GetBlockByHeightResultLocal(height, block, _) => write!(
                f,
                "linear chain get-block-height-local for height={} found={}",
                height,
                block.is_some()
            ),
            Event::GetStoredFinalitySignaturesResult(finality_signature, maybe_signatures) => {
                write!(
                    f,
                    "linear chain get-stored-finality-signatures result for {} found: {}",
                    finality_signature.block_hash,
                    maybe_signatures.is_some(),
                )
            }
            Event::IsBonded(_block, fs, is_bonded) => {
                write!(
                    f,
                    "linear chain is-bonded for era {} validator {}, is_bonded: {}",
                    fs.era_id, fs.public_key, is_bonded
                )
            }
            Event::IsBondedFutureEra(_block, fs) => {
                write!(
                    f,
                    "linear chain is-bonded for future era {} validator {}",
                    fs.era_id, fs.public_key
                )
            }
        }
    }
}

#[derive(DataSize, Debug)]
struct SignatureCache {
    curr_era: EraId,
    signatures: HashMap<BlockHash, BlockSignatures>,
    proofs: HashMap<BlockHash, BTreeMap<PublicKey, Signature>>,
}

impl SignatureCache {
    fn new() -> Self {
        SignatureCache {
            curr_era: EraId(0),
            signatures: Default::default(),
            proofs: Default::default(),
        }
    }

    fn get(&mut self, hash: &BlockHash) -> Option<BlockSignatures> {
        let finality_signatures = self.signatures.get_mut(hash)?;
        if let Some(proofs) = self.proofs.get(hash) {
            for (pub_key, sig) in proofs {
                finality_signatures.append_proof(*pub_key, *sig);
            }
        }
        Some(finality_signatures.clone())
    }

    fn insert(&mut self, block_signature: BlockSignatures) {
        if self.curr_era < block_signature.era_id {
            self.signatures.clear();
            self.proofs.clear();
            self.curr_era = block_signature.era_id;
        }
        if !block_signature.proofs.is_empty() {
            let entry = self.proofs.entry(block_signature.block_hash).or_default();
            for (pub_key, sig) in &block_signature.proofs {
                entry.insert(*pub_key, *sig);
            }
            self.signatures
                .insert(block_signature.block_hash, block_signature);
        }
    }

    fn get_signatures(&self, block_hash: &BlockHash) -> BlockSignatures {
        match self.signatures.get(block_hash) {
            Some(signatures) => signatures.clone(),
            None => BlockSignatures::new(*block_hash, self.curr_era),
        }
    }
}

#[derive(DataSize, Debug)]
pub(crate) struct LinearChain<I> {
    /// The most recently added block.
    latest_block: Option<Block>,
    /// Finality signatures to be inserted in a block once it is available.
    pending_finality_signatures: HashMap<PublicKey, HashMap<BlockHash, FinalitySignature>>,
    signature_cache: SignatureCache,
    _marker: PhantomData<I>,
}

impl<I> LinearChain<I> {
    pub fn new() -> Self {
        LinearChain {
            latest_block: None,
            pending_finality_signatures: HashMap::new(),
            signature_cache: SignatureCache::new(),
            _marker: PhantomData,
        }
    }

    // TODO: Remove once we can return all linear chain blocks from persistent storage.
    pub fn latest_block(&self) -> &Option<Block> {
        &self.latest_block
    }

    // Checks if we have already enqueued that finality signature.
    fn has_finality_signature(&self, fs: &FinalitySignature) -> bool {
        let creator = fs.public_key;
        let block_hash = fs.block_hash;
        self.pending_finality_signatures
            .get(&creator)
            .map_or(false, |sigs| sigs.contains_key(&block_hash))
    }

    /// Removes all entries for which there are no finality signatures.
    fn remove_empty_entries(&mut self) {
        self.pending_finality_signatures
            .retain(|_, sigs| !sigs.is_empty());
    }

    /// Adds pending finality signatures to the block; returns events to announce and broadcast
    /// them, and the updated block.
    fn collect_pending_finality_signatures<REv>(
        &mut self,
        block_hash: &BlockHash,
        block_era: EraId,
        effect_builder: EffectBuilder<REv>,
    ) -> (BlockSignatures, Effects<Event<I>>)
    where
        REv: From<StorageRequest>
            + From<ConsensusRequest>
            + From<NetworkRequest<I, Message>>
            + From<LinearChainAnnouncement>
            + Send,
        I: Display + Send + 'static,
    {
        let mut effects = Effects::new();
        let mut known_signatures = self.signature_cache.get_signatures(block_hash);
        let pending_sigs = self
            .pending_finality_signatures
            .values_mut()
            .filter_map(|sigs| sigs.remove(&block_hash).map(Box::new))
            .filter(|fs| !known_signatures.proofs.contains_key(&fs.public_key))
            .collect_vec();
        self.remove_empty_entries();
        // Add new signatures and send the updated block to storage.
        for fs in pending_sigs {
            if fs.era_id != block_era {
                // finality signature was created with era id that doesn't match block's era.
                // TODO: disconnect from the sender.
                continue;
            }
            if known_signatures.proofs.contains_key(&fs.public_key) {
                // Don't send finality signatures we already know of.
                continue;
            }
            known_signatures.append_proof(fs.public_key, fs.signature);
            let message = Message::FinalitySignature(fs.clone());
            effects.extend(effect_builder.broadcast_message(message).ignore());
            effects.extend(effect_builder.announce_finality_signature(fs).ignore());
        }
        (known_signatures, effects)
    }

    /// Adds finality signature to the collection of pending finality signatures.
    fn add_pending_finality_signature(&mut self, fs: FinalitySignature) {
        let FinalitySignature {
            block_hash,
            public_key,
            ..
        } = fs;
        debug!(%block_hash, %public_key, "received new finality signature");
        let sigs = self
            .pending_finality_signatures
            .entry(public_key)
            .or_default();
        // Limit the memory we use for storing unknown signatures from each validator.
        if sigs.len() >= MAX_PENDING_FINALITY_SIGNATURES_PER_VALIDATOR {
            warn!(
                %block_hash, %public_key,
                "received too many finality signatures for unknown blocks"
            );
            return;
        }
        // Add the pending signature.
        let _ = sigs.insert(block_hash, fs);
    }

    /// Removes finality signature from the pending collection.
    fn remove_from_pending_fs(&mut self, fs: &FinalitySignature) {
        let FinalitySignature {
            block_hash,
            era_id: _era_id,
            signature: _signature,
            public_key,
        } = fs;
        debug!(%block_hash, %public_key, "removing finality signature from pending collection");
        if let Some(validator_sigs) = self.pending_finality_signatures.get_mut(public_key) {
            validator_sigs.remove(&block_hash);
        }
        self.remove_empty_entries();
    }
}

impl<I, REv> Component<REv> for LinearChain<I>
where
    REv: From<StorageRequest>
        + From<ConsensusRequest>
        + From<NetworkRequest<I, Message>>
        + From<LinearChainAnnouncement>
        + From<ContractRuntimeRequest>
        + Send,
    I: Display + Send + 'static,
{
    type Event = Event<I>;
    type ConstructionError = Infallible;

    fn handle_event(
        &mut self,
        effect_builder: EffectBuilder<REv>,
        _rng: &mut NodeRng,
        event: Self::Event,
    ) -> Effects<Self::Event> {
        match event {
            Event::Request(LinearChainRequest::BlockRequest(block_hash, sender)) => effect_builder
                .get_block_from_storage(block_hash)
                .event(move |maybe_block| {
                    Event::GetBlockResult(block_hash, maybe_block.map(Box::new), sender)
                }),
            Event::Request(LinearChainRequest::BlockAtHeightLocal(height, responder)) => {
                effect_builder
                    .get_block_at_height(height)
                    .event(move |block| {
                        Event::GetBlockByHeightResultLocal(height, block.map(Box::new), responder)
                    })
            }
            Event::Request(LinearChainRequest::BlockAtHeight(height, sender)) => effect_builder
                .get_block_at_height(height)
                .event(move |maybe_block| {
                    Event::GetBlockByHeightResult(height, maybe_block.map(Box::new), sender)
                }),
            Event::GetBlockByHeightResultLocal(_height, block, responder) => {
                responder.respond(block.map(|boxed| *boxed)).ignore()
            }
            Event::GetBlockByHeightResult(block_height, maybe_block, sender) => {
                let block_at_height = match maybe_block {
                    None => {
                        debug!("failed to get {} for {}", block_height, sender);
                        BlockByHeight::Absent(block_height)
                    }
                    Some(block) => BlockByHeight::new(*block),
                };
                match Message::new_get_response(&block_at_height) {
                    Ok(message) => effect_builder.send_message(sender, message).ignore(),
                    Err(error) => {
                        error!("failed to create get-response {}", error);
                        Effects::new()
                    }
                }
            }
            Event::GetBlockResult(block_hash, maybe_block, sender) => match maybe_block {
                None => {
                    debug!("failed to get {} for {}", block_hash, sender);
                    Effects::new()
                }
                Some(block) => match Message::new_get_response(&*block) {
                    Ok(message) => effect_builder.send_message(sender, message).ignore(),
                    Err(error) => {
                        error!("failed to create get-response {}", error);
                        Effects::new()
                    }
                },
            },
            Event::LinearChainBlock {
                block,
                execution_results,
            } => {
                let (signatures, mut effects) = self.collect_pending_finality_signatures(
                    block.hash(),
                    block.header().era_id(),
                    effect_builder,
                );
                // Cache the block as we expect more finality signatures to arrive soon.
                self.signature_cache.insert(signatures);
                effects.extend(effect_builder.put_block_to_storage(block.clone()).event(
                    move |_| Event::PutBlockResult {
                        block,
                        execution_results,
                    },
                ));
                effects
            }
            Event::PutBlockResult {
                block,
                execution_results,
            } => {
                self.latest_block = Some(*block.clone());

                let block_header = block.take_header();
                let block_hash = block_header.hash();
                let era_id = block_header.era_id();
                let height = block_header.height();
                info!(%block_hash, %era_id, %height, "linear chain block stored");
                let mut effects = effect_builder
                    .put_execution_results_to_storage(block_hash, execution_results)
                    .ignore();
                effects.extend(
                    effect_builder
                        .handle_linear_chain_block(block_header.clone())
                        .map_some(move |fs| Event::FinalitySignatureReceived(Box::new(fs))),
                );
                effects.extend(
                    effect_builder
                        .announce_block_added(block_hash, block_header)
                        .ignore(),
                );
                effects
            }
            Event::FinalitySignatureReceived(fs) => {
                let FinalitySignature {
                    block_hash,
                    public_key,
                    ..
                } = *fs;
                info!("NEW FINALITY");
                if let Err(err) = fs.verify() {
                    warn!(%block_hash, %public_key, %err, "received invalid finality signature");
                    return Effects::new();
                }
                if self.has_finality_signature(&fs) {
                    debug!(block_hash=%fs.block_hash, public_key=%fs.public_key,
                        "finality signature already pending");
                    return Effects::new();
                }
                self.add_pending_finality_signature(*fs.clone());
                match self.signature_cache.get(&block_hash) {
                    None => effect_builder
                        .get_signatures_from_storage(block_hash)
                        .event(move |maybe_signatures| {
                            let maybe_box_signatures = maybe_signatures.map(Box::new);
                            Event::GetStoredFinalitySignaturesResult(fs, maybe_box_signatures)
                        }),
                    Some(signatures) => effect_builder.immediately().event(move |_| {
                        Event::GetStoredFinalitySignaturesResult(fs, Some(Box::new(signatures)))
                    }),
                }
            }
            Event::GetStoredFinalitySignaturesResult(fs, maybe_signatures) => {
                info!("IN STORED");
                if let Some(signatures) = &maybe_signatures {
                    if signatures.era_id != fs.era_id {
                        warn!(public_key=%fs.public_key, "Finality signature with invalid era id.");
                        // TODO: Disconnect from the sender.
                        return Effects::new();
                    }
                    // Populate cache
                    self.signature_cache.insert(*signatures.clone())
                }
                // Check if the validator is bonded.
                effect_builder
                    .is_bonded_validator(fs.era_id, fs.public_key)
                    .map(|is_bonded| {
                        if is_bonded {
                            Ok((maybe_signatures, fs, is_bonded))
                        } else {
                            Err((maybe_signatures, fs))
                        }
                    })
            }
            .result(
                |(maybe_signature, fs, is_bonded)| Event::IsBonded(maybe_signature, fs, is_bonded),
                |(maybe_signature, fs)| Event::IsBondedFutureEra(maybe_signature, fs),
            ),
            Event::IsBondedFutureEra(maybe_signature, fs) => {
                match self.latest_block.as_ref() {
                    // If we don't have any block yet, we cannot determine who is bonded or not.
                    None => effect_builder
                        .immediately()
                        .event(move |_| Event::IsBonded(maybe_signature, fs, false)),
                    Some(block) => {
                        let latest_header = block.header();
                        let state_root_hash = latest_header.state_root_hash();
                        // TODO: Use protocol version that is valid for the block's height.
                        let protocol_version = ProtocolVersion::new(SemVer::V1_0_0);
                        effect_builder
                            .is_bonded_in_future_era(
                                *state_root_hash,
                                fs.era_id,
                                protocol_version,
                                fs.public_key,
                            )
                            .map(|res| {
                                match res {
                                    // Promote this error to a non-error case.
                                    // It's not an error that we can't find the era that this
                                    // FinalitySignature is for.
                                    Err(error) if error.is_era_validators_missing() => Ok(false),
                                    _ => res,
                                }
                            })
                            .result(
                                |is_bonded| Event::IsBonded(maybe_signature, fs, is_bonded),
                                |error| {
                                    error!(%error, "is_bonded_in_future_era returned an error.");
                                    panic!("couldn't check if validator is bonded")
                                },
                            )
                    }
                }
            }
            Event::IsBonded(Some(mut signature), fs, true) => {
                // Known block and signature from a bonded validator.
                // Check if we had already seen this signature before.
                let signature_known = signature
                    .proofs
                    .get(&fs.public_key)
                    .iter()
                    .any(|sig| *sig == &fs.signature);
                // If new, gossip and store.
                if signature_known {
                    Effects::new()
                } else {
<<<<<<< HEAD
                    let mut effects = broadcast_new_fs(effect_builder, fs.clone());
                    signature.append_proof(fs.public_key, fs.signature);
=======
                    let message = Message::FinalitySignature(fs.clone());
                    let mut effects = effect_builder.broadcast_message(message).ignore();
                    effects.extend(
                        effect_builder
                            .announce_finality_signature(fs.clone())
                            .ignore(),
                    );
                    block.append_proof(fs.public_key, fs.signature);
>>>>>>> 33aec3a4
                    // Cache the results in case we receive the same finality signature before we
                    // manage to store it in the database.
                    self.signature_cache.insert(*signature.clone());
                    effects.extend(
                        effect_builder
                            .put_signatures_to_storage(*signature)
                            .ignore(),
                    );
                    effects
                }
            }
            Event::IsBonded(None, _, true) => {
                // Unknown block but validator is bonded.
                // We should finalize the same block eventually. Either in this or in the
                // next era.
                Effects::new()
            }
            Event::IsBonded(Some(_), fs, false) | Event::IsBonded(None, fs, false) => {
                self.remove_from_pending_fs(&fs);
                // Unknown validator.
                let FinalitySignature {
                    public_key,
                    block_hash,
                    ..
                } = *fs;
                warn!(
                    validator = %public_key,
                    %block_hash,
                    "Received a signature from a validator that is not bonded."
                );
                // TODO: Disconnect from the sender.
                Effects::new()
            }
        }
    }
}<|MERGE_RESOLUTION|>--- conflicted
+++ resolved
@@ -172,9 +172,9 @@
             for (pub_key, sig) in &block_signature.proofs {
                 entry.insert(*pub_key, *sig);
             }
-            self.signatures
-                .insert(block_signature.block_hash, block_signature);
-        }
+        }
+        self.signatures
+            .insert(block_signature.block_hash, block_signature);
     }
 
     fn get_signatures(&self, block_hash: &BlockHash) -> BlockSignatures {
@@ -387,7 +387,7 @@
                     block.header().era_id(),
                     effect_builder,
                 );
-                // Cache the block as we expect more finality signatures to arrive soon.
+                // Cache the signature as we expect more finality signatures to arrive soon.
                 self.signature_cache.insert(signatures);
                 effects.extend(effect_builder.put_block_to_storage(block.clone()).event(
                     move |_| Event::PutBlockResult {
@@ -429,7 +429,6 @@
                     public_key,
                     ..
                 } = *fs;
-                info!("NEW FINALITY");
                 if let Err(err) = fs.verify() {
                     warn!(%block_hash, %public_key, %err, "received invalid finality signature");
                     return Effects::new();
@@ -453,7 +452,6 @@
                 }
             }
             Event::GetStoredFinalitySignaturesResult(fs, maybe_signatures) => {
-                info!("IN STORED");
                 if let Some(signatures) = &maybe_signatures {
                     if signatures.era_id != fs.era_id {
                         warn!(public_key=%fs.public_key, "Finality signature with invalid era id.");
@@ -461,7 +459,7 @@
                         return Effects::new();
                     }
                     // Populate cache
-                    self.signature_cache.insert(*signatures.clone())
+                    self.signature_cache.insert(*signatures.clone());
                 }
                 // Check if the validator is bonded.
                 effect_builder
@@ -527,10 +525,6 @@
                 if signature_known {
                     Effects::new()
                 } else {
-<<<<<<< HEAD
-                    let mut effects = broadcast_new_fs(effect_builder, fs.clone());
-                    signature.append_proof(fs.public_key, fs.signature);
-=======
                     let message = Message::FinalitySignature(fs.clone());
                     let mut effects = effect_builder.broadcast_message(message).ignore();
                     effects.extend(
@@ -538,11 +532,11 @@
                             .announce_finality_signature(fs.clone())
                             .ignore(),
                     );
-                    block.append_proof(fs.public_key, fs.signature);
->>>>>>> 33aec3a4
+                    signature.append_proof(fs.public_key, fs.signature);
                     // Cache the results in case we receive the same finality signature before we
                     // manage to store it in the database.
                     self.signature_cache.insert(*signature.clone());
+                    info!(hash=%signature.hash, "storing finality signatures");
                     effects.extend(
                         effect_builder
                             .put_signatures_to_storage(*signature)
@@ -551,11 +545,17 @@
                     effects
                 }
             }
-            Event::IsBonded(None, _, true) => {
+            Event::IsBonded(None, fs, true) => {
                 // Unknown block but validator is bonded.
                 // We should finalize the same block eventually. Either in this or in the
                 // next era.
-                Effects::new()
+                // Store the signatures.
+                let mut effects = Effects::new();
+                let mut signatures = BlockSignatures::new(fs.block_hash, fs.era_id);
+                signatures.append_proof(fs.public_key, fs.signature);
+                effects.extend(effect_builder.put_signatures_to_storage(signatures.clone()).ignore());
+                self.signature_cache.insert(signatures);
+                effects
             }
             Event::IsBonded(Some(_), fs, false) | Event::IsBonded(None, fs, false) => {
                 self.remove_from_pending_fs(&fs);
