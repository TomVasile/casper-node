--- conflicted
+++ resolved
@@ -881,22 +881,13 @@
                 self.dispatch_event(effect_builder, rng, reactor_event)
             }
 
-<<<<<<< HEAD
-            Event::LinearChainAnnouncement(LinearChainAnnouncement::BlockAdded {
-                block_hash,
-                block,
-            }) => {
-                let mut effects = reactor::wrap_effects(
-=======
             Event::LinearChainAnnouncement(LinearChainAnnouncement::BlockAdded(block)) => {
                 let block_hash = *block.hash();
-                reactor::wrap_effects(
->>>>>>> 6c35ae32
+                let mut effects = reactor::wrap_effects(
                     Event::EventStreamServer,
                     self.event_stream_server.handle_event(
                         effect_builder,
                         rng,
-<<<<<<< HEAD
                         event_stream_server::Event::BlockAdded {
                             block_hash,
                             block: block.clone(),
@@ -912,11 +903,6 @@
                 let reactor_event = Event::Consensus(consensus::Event::BlockAdded(block));
                 effects.extend(self.dispatch_event(effect_builder, rng, reactor_event));
                 effects
-=======
-                        event_stream_server::Event::BlockAdded { block_hash, block },
-                    ),
-                )
->>>>>>> 6c35ae32
             }
             Event::LinearChainAnnouncement(LinearChainAnnouncement::NewFinalitySignature(fs)) => {
                 let reactor_event =
