--- conflicted
+++ resolved
@@ -7,13 +7,8 @@
 use crate::{
     components::{consensus::EraId, small_network, storage},
     crypto::asymmetric_key::SecretKey,
-<<<<<<< HEAD
-    reactor::{initializer, validator, Runner},
-    testing,
-=======
     reactor::{initializer, joiner, validator, Runner},
->>>>>>> e7338155
-    testing::{init_logging, network::Network, ConditionCheckReactor, TestRng},
+    testing::{self, network::Network, ConditionCheckReactor, TestRng},
     types::Motes,
     utils::{External, Loadable, WithDir, RESOURCES_PATH},
     Chainspec, GenesisAccount,
@@ -143,7 +138,7 @@
 
 #[tokio::test]
 async fn run_validator_network() {
-    init_logging();
+    testing::init_logging();
 
     let mut rng = TestRng::new();
 
