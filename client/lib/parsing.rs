--- conflicted
+++ resolved
@@ -11,13 +11,8 @@
     types::{DeployHash, TimeDiff, Timestamp},
 };
 use casper_types::{
-<<<<<<< HEAD
     bytesrepr, AsymmetricType, CLType, CLValue, HashAddr, Key, NamedArg, PublicKey, RuntimeArgs,
-    SecretKey, UIntParseError, URef, U512,
-=======
-    bytesrepr, AsymmetricType, CLType, CLValue, ContractHash, Key, NamedArg, PublicKey,
-    RuntimeArgs, SecretKey, UIntParseError, U512,
->>>>>>> 3f49435c
+    SecretKey, UIntParseError, U512,
 };
 
 use crate::{
