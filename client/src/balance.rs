--- conflicted
+++ resolved
@@ -45,23 +45,6 @@
     }
 }
 
-<<<<<<< HEAD
-=======
-mod balance_args {
-    use super::*;
-
-    pub(super) fn get(matches: &ArgMatches) -> <GetBalance as RpcWithParams>::RequestParams {
-        let state_hash = common::state_root_hash::get(&matches);
-        let purse_uref = purse_uref::get(&matches);
-
-        GetBalanceParams {
-            state_root_hash: state_hash,
-            purse_uref,
-        }
-    }
-}
-
->>>>>>> 32f352fd
 impl<'a, 'b> ClientCommand<'a, 'b> for GetBalance {
     const NAME: &'static str = "get-balance";
     const ABOUT: &'static str = "Retrieves a stored balance";
@@ -88,11 +71,11 @@
             common::verbose::get(matches),
         );
 
-        let global_state_hash = common::global_state_hash::get(&matches);
+        let state_root_hash = common::state_root_hash::get(&matches);
         let purse_uref = purse_uref::get(&matches);
 
         let response = rpc
-            .get_balance(global_state_hash, purse_uref)
+            .get_balance(state_root_hash, purse_uref)
             .unwrap_or_else(|error| panic!("response error: {}", error));
         println!(
             "{}",
