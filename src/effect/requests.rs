--- conflicted
+++ resolved
@@ -42,12 +42,8 @@
         count: usize,
         /// Node IDs of nodes to exclude from gossiping to.
         exclude: HashSet<I>,
-<<<<<<< HEAD
         /// Responder to be called when all messages are queued.
-        responder: Responder<()>,
-=======
         responder: Responder<HashSet<I>>,
->>>>>>> 459c194e
     },
 }
 
@@ -221,20 +217,12 @@
 
 /// Requests for the deploy broadcaster.
 #[derive(Debug)]
-<<<<<<< HEAD
-pub enum DeployBroadcasterRequest {
-    /// A new `Deploy` received from a client via the HTTP server component.  Since this has been
-    /// received from a client and not via another node's broadcast, this receiving node should
-    /// broadcast it.
+pub enum DeployGossiperRequest {
+    /// A new `Deploy` received from a client via the HTTP server component.
     PutFromClient {
         /// The received deploy.
         deploy: Box<Deploy>,
     },
-=======
-pub enum DeployGossiperRequest {
-    /// A new `Deploy` received from a client via the HTTP server component.
-    PutFromClient { deploy: Box<Deploy> },
->>>>>>> 459c194e
 }
 
 impl Display for DeployGossiperRequest {
